--- conflicted
+++ resolved
@@ -57,19 +57,6 @@
     icon: MessagesSquare,
   },
   {
-<<<<<<< HEAD
-    title: "Files",
-    url: "/files",
-    icon: MessagesSquare,
-  },
-  {
-    title: "Vector Stores",
-    url: "/logs/vector-stores",
-    icon: Database,
-  },
-  {
-=======
->>>>>>> e3b977af
     title: "Documentation",
     url: "https://llama-stack.readthedocs.io/en/latest/references/api_reference/index.html",
     icon: MoveUpRight,
