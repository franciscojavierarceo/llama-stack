## This is WIP.


We use shadcdn/ui [Shadcn UI](https://ui.shadcn.com/) for the UI components.

## Getting Started

<<<<<<< HEAD
## Install the NPM dependencies

```bash
npm install
```

Run the development server:
=======
First, install dependencies:

```bash
npm install next react react-dom
```

Then, run the development server:
>>>>>>> 3cc15f7d

```bash
npm run dev
# or
yarn dev
# or
pnpm dev
# or
bun dev
```

Open [http://localhost:3000](http://localhost:3000) with your browser to see the result.<|MERGE_RESOLUTION|>--- conflicted
+++ resolved
@@ -5,15 +5,6 @@
 
 ## Getting Started
 
-<<<<<<< HEAD
-## Install the NPM dependencies
-
-```bash
-npm install
-```
-
-Run the development server:
-=======
 First, install dependencies:
 
 ```bash
@@ -21,7 +12,6 @@
 ```
 
 Then, run the development server:
->>>>>>> 3cc15f7d
 
 ```bash
 npm run dev
