--- conflicted
+++ resolved
@@ -8,11 +8,7 @@
 
 from pydantic import BaseModel
 
-<<<<<<< HEAD
-from llama_stack.providers.utils.kvstore.config import KVStoreConfig, SqliteKVStoreConfig
-=======
 from llama_stack.core.storage.datatypes import KVStoreReference
->>>>>>> 2c43285e
 from llama_stack.schema_utils import json_schema_type
 
 
@@ -34,14 +30,8 @@
     def sample_run_config(cls, __distro_dir__: str, **kwargs: Any) -> dict[str, Any]:
         return {
             "api_key": "${env.QDRANT_API_KEY:=}",
-<<<<<<< HEAD
-            "kvstore": SqliteKVStoreConfig.sample_run_config(
-                __distro_dir__=__distro_dir__, db_name="qdrant_registry.db"
-            ),
-=======
             "persistence": KVStoreReference(
                 backend="kv_default",
                 namespace="vector_io::qdrant_remote",
             ).model_dump(exclude_none=True),
->>>>>>> 2c43285e
         }